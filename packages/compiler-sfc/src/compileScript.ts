--- conflicted
+++ resolved
@@ -117,21 +117,10 @@
     fileExists(file: string): boolean
     readFile(file: string): string | undefined
   }
-<<<<<<< HEAD
-=======
-  /**
-   * (Experimental) Enable syntax transform for using refs without `.value` and
-   * using destructured props with reactivity
-   * @deprecated the Reactivity Transform proposal has been dropped. This
-   * feature will be removed from Vue core in 3.4. If you intend to continue
-   * using it, disable this and switch to the [Vue Macros implementation](https://vue-macros.sxzz.moe/features/reactivity-transform.html).
-   */
-  reactivityTransform?: boolean
   /**
    * Transform Vue SFCs into custom elements.
    */
   customElement?: boolean | ((filename: string) => boolean)
->>>>>>> a6503e3e
 }
 
 export interface ImportBinding {
