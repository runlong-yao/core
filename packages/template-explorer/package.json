{
  "name": "@vue/template-explorer",
<<<<<<< HEAD
  "version": "3.4.0-alpha.1",
=======
>>>>>>> fc772dbf
  "private": true,
  "version": "0.0.0",
  "buildOptions": {
    "formats": [
      "global"
    ],
    "compat": true,
    "env": "development",
    "enableNonBrowserBranches": true
  },
  "dependencies": {
    "monaco-editor": "^0.44.0",
    "source-map-js": "^1.0.2"
  }
}<|MERGE_RESOLUTION|>--- conflicted
+++ resolved
@@ -1,9 +1,5 @@
 {
   "name": "@vue/template-explorer",
-<<<<<<< HEAD
-  "version": "3.4.0-alpha.1",
-=======
->>>>>>> fc772dbf
   "private": true,
   "version": "0.0.0",
   "buildOptions": {
